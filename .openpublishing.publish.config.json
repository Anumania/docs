--- conflicted
+++ resolved
@@ -1,28 +1,11 @@
 {
-<<<<<<< HEAD
+{
   "need_generate_intellisense": false,
   "need_preview_pull_request": true,
   "need_pr_comments": false,
   "need_generate_pdf_url_template": false,
   "git_repository_branch_open_to_public_contributors": "master",
   "git_repository_url_open_to_public_contributors": "https://github.com/dotnet/docs",
-=======
-  "need_generate_pdf": false,
-  "need_generate_intellisense": false,
-  "need_preview_pull_request": true,
-  "need_pr_comments": false,
-  "need_generate_pdf_url_template": true,
-  "branch_target_mapping": {
-      "live": [
-          "Publish",
-          "Pdf"
-      ],
-      "master": [
-          "Publish",
-          "Pdf"
-      ]
-  },
->>>>>>> 00cc5722
   "docsets_to_publish": [
     {
       "docset_name": "docs-internal",
@@ -42,7 +25,6 @@
   ],
   "notification_subscribers": [],
   "branches_to_filter": [],
-<<<<<<< HEAD
   "skip_source_output_uploading": false,
   "dependent_repositories": [{
         "path_to_root": "_themes",
@@ -57,31 +39,4 @@
         "url": "https://github.com/Microsoft/templates.docs.msft.pdf",
         "branch": "master"
     }]
-=======
-  "git_repository_url_open_to_public_contributors": "https://github.com/dotnet/core-docs",
-  "git_repository_branch_open_to_public_contributors": "master",
-  "Targets": {
-      "Pdf": {
-          "template_folder": "_themes.pdf"
-      }
-  },
-  "skip_source_output_uploading": false,
-  "dependent_repositories": [
-    {
-      "path_to_root": "_themes",
-      "url": "https://github.com/Microsoft/templates.docs.msft",
-      "branch": "master"
-    }, 
-    {
-      "path_to_root": "api_ref",
-      "url": "https://github.com/docascode/coreapi.git",
-      "branch": "master"
-    }, 
-    {
-      "path_to_root": "_themes.pdf",
-      "url": "https://github.com/Microsoft/templates.docs.msft.pdf",
-      "branch": "master"
-    }
-  ]
->>>>>>> 00cc5722
 }