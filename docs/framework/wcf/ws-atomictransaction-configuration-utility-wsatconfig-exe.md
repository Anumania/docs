---
title: "WS-AtomicTransaction Configuration Utility (wsatConfig.exe)"
ms.date: "03/30/2017"
ms.assetid: 1c56cf98-3963-46d5-a4e1-482deae58c58
---
# WS-AtomicTransaction Configuration Utility (wsatConfig.exe)
The WS-AtomicTransaction Configuration Utility is used to configure basic WS-AtomicTransaction support settings.  
  
## Syntax  
  
```console  
wsatConfig [Options]  
```  
  
## Remarks  
 This command line tool can be used to configure basic WS-AT settings in a local machine only. If you have to configure settings on both local and remote machines, you should use the MMC snap-in as described in [Configuring WS-Atomic Transaction Support](./feature-details/configuring-ws-atomic-transaction-support.md).  
  
 The command line tool can be found in the Windows SDK installation location, specifically,  
  
 %SystemRoot%\Microsoft.Net\Framework\v3.0\Windows Communication Foundation\wsatConfig.exe  
  
<<<<<<< HEAD
 If you are running [!INCLUDE[wxp](../../../includes/wxp-md.md)] or [!INCLUDE[ws2003](../../../includes/ws2003-md.md)], you must download an update before running WsatConfig.exe. For more information about this update, see [Update for Windows Communication Foundation (KB912817)](https://www.microsoft.com/en-us/download/details.aspx?id=21520).  
=======
 If you are running [!INCLUDE[wxp](../../../includes/wxp-md.md)] or [!INCLUDE[ws2003](../../../includes/ws2003-md.md)], you must download an update before running WsatConfig.exe. For more information about this update, see [Update for Windows Communication Foundation (KB912817)](https://www.microsoft.com/download/details.aspx?id=21520).  
>>>>>>> a47d84bf
  
 The following table shows the options that can be used with WS-AtomicTransaction Configuration Utility (wsatConfig.exe).  
  
> [!NOTE]
> When you set an SSL certificate for a selected port, you overwrite the original SSL certificate associated with that port if one exists.  
  
|Options|Description|  
|-------------|-----------------|  
|-accounts:\<account,>|Specifies a comma-separated list of accounts that can participate in WS-AtomicTransaction. The validity of these accounts is not checked.|  
|-accountsCerts:\<thumb>&#124;"Issuer\SubjectName",>|Specifies a comma-separated list of certificates that can participate in WS-AtomicTransaction. The certificates are indicated by thumbprint or by the Issuer\SubjectName pair. Use {EMPTY} for subject name if it is empty.|  
|-endpointCert:<machine&#124;\<thumb>&#124;"Issuer\SubjectName">|Uses the machine certificate or another local endpoint certificate specified by thumbprint or Issuer\SubjectName pair. Uses {EMPTY} for the subject name if it is empty.|  
|-maxTimeout:\<sec>|Specifies the maximum timeout in seconds. Valid values are from 0 to 3600.|  
|-network:\<enable&#124;disable>|Enables or disables the WS-AtomicTransaction network support.|  
|-port:\<portNum>|Sets the HTTPS port for WS-AtomicTransaction.<br /><br /> If you have already enabled firewall before running this tool, the port is automatically registered in the exception list. If firewall is disabled before running this tool, nothing additional is configured regarding the firewall.<br /><br /> If you enable firewall after configuring WS-AT, you have to run this tool again and supply the port number using this parameter. If you disable firewall after configuring, WS-AT continues to work without additional input.|  
|-timeout:\<sec>|Specifies the default timeout in seconds. Valid values are from 1 to 3600.|  
|-traceActivity:\<enable&#124;disable>|Enables or disables the tracing of activity events.|  
|-traceLevel:\<Off&#124;Error&#124;Critical&#124;Warning&#124;Information&#124; Verbose&#124;All>}|Specifies the trace level.|  
|-tracePII:\<enable&#124;disable>|Enables or disables the tracing of personally identifiable information.|  
|-traceProp:\<enable&#124;disable>|Enables or disables the tracing of propagation events.|  
|-restart|Restarts MSDTC to activate changes immediately. If this is not specified, the changes take effect when MSDTC is restarted.|  
|-show|Displays the current WS-AtomicTransaction protocol settings.|  
|-virtualServer:\<virtualServer>|Specifies the DTC resource cluster name.|  
  
## See also

- [Using WS-AtomicTransaction](./feature-details/using-ws-atomictransaction.md)
- [Configuring WS-Atomic Transaction Support](./feature-details/configuring-ws-atomic-transaction-support.md)<|MERGE_RESOLUTION|>--- conflicted
+++ resolved
@@ -19,11 +19,7 @@
   
  %SystemRoot%\Microsoft.Net\Framework\v3.0\Windows Communication Foundation\wsatConfig.exe  
   
-<<<<<<< HEAD
- If you are running [!INCLUDE[wxp](../../../includes/wxp-md.md)] or [!INCLUDE[ws2003](../../../includes/ws2003-md.md)], you must download an update before running WsatConfig.exe. For more information about this update, see [Update for Windows Communication Foundation (KB912817)](https://www.microsoft.com/en-us/download/details.aspx?id=21520).  
-=======
  If you are running [!INCLUDE[wxp](../../../includes/wxp-md.md)] or [!INCLUDE[ws2003](../../../includes/ws2003-md.md)], you must download an update before running WsatConfig.exe. For more information about this update, see [Update for Windows Communication Foundation (KB912817)](https://www.microsoft.com/download/details.aspx?id=21520).  
->>>>>>> a47d84bf
   
  The following table shows the options that can be used with WS-AtomicTransaction Configuration Utility (wsatConfig.exe).  
   
