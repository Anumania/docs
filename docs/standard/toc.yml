--- conflicted
+++ resolved
@@ -64,13 +64,8 @@
 - name: Delegates and lambdas
   href: delegates-lambdas.md
 - name: LINQ
-<<<<<<< HEAD
   href: linq/
-- name: Common Type System & Common Language Specification
-=======
-  href: using-linq.md
 - name: Common type system & common language specification
->>>>>>> 9e0a6922
   href: common-type-system.md
 - name: Parallel processing, concurrency, and async
   items:
