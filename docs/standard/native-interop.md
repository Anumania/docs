---
title: Native interoperability
description: Learn how to interface with native components in .NET.
author: blackdwarf
ms.author: ronpet
ms.date: 06/20/2016
ms.technology: dotnet-standard
ms.assetid: 3c357112-35fb-44ba-a07b-6a1c140370ac
---
# Native Interoperability

In this document, we will dive a little bit deeper into all three ways of doing "native interoperability" that are available using .NET.

There are a few of reasons why you would want to call into native code:

*   Operating Systems come with a large volume of APIs that are not present in the managed class libraries. A prime example for this would be access to hardware or operating system management functions.
*   Communicating with other components that have or can produce C-style ABIs (native ABIs). This covers, for example, Java code that is exposed via [Java Native Interface (JNI)](https://docs.oracle.com/javase/8/docs/technotes/guides/jni/) or any other managed language that could produce a native component.
*   On Windows, most of the software that gets installed, such as Microsoft Office suite, registers COM components that represent their programs and allow developers to automate them or use them. This also requires native interoperability.

Of course, the list above does not cover all of the potential situations and scenarios in which the developer would want/like/need to interface with native components. .NET class library, for instance, uses the native interoperability support to implement a fair number of its APIs, like console support and manipulation, file system access and others. However, it is important to note that there is an option, should one need it.

> [!NOTE]
> Most of the examples in this document will be presented for all three supported platforms for .NET Core (Windows, Linux and macOS). However, for some short and illustrative examples, just one sample is shown that uses Windows filenames and extensions (that is, "dll" for libraries). This does not mean that those features are not available on Linux or macOS, it was done merely for convenience sake.

## Platform Invoke (P/Invoke)

P/Invoke is a technology that allows you to access structs, callbacks and functions in unmanaged libraries from your managed code. Most of the P/Invoke API is contained in two namespaces: `System` and `System.Runtime.InteropServices`. Using these two namespaces will allow you access to the attributes that describe how you want to communicate with the native component.

Let’s start from the most common example, and that is calling unmanaged functions in your managed code. Let’s show a message box from a command-line application:

```csharp
using System.Runtime.InteropServices;

public class Program {

    // Import user32.dll (containing the function we need) and define
    // the method corresponding to the native function.
    [DllImport("user32.dll")]
    public static extern int MessageBox(IntPtr hWnd, String text, String caption, int options);

    public static void Main(string[] args) {
        // Invoke the function as a regular managed method.
        MessageBox(IntPtr.Zero, "Command-line message box", "Attention!", 0);
    }
}
```

The example above is pretty simple, but it does show off what is needed to invoke unmanaged functions from managed code. Let’s step through the example:

*   Line #1 shows the using statement for the `System.Runtime.InteropServices` which is the namespace that holds all of the items we need.
*   Line #5 introduces the `DllImport` attribute. This attribute is crucial, as it tells the runtime that it should load the unmanaged DLL. This is the DLL into which we wish to invoke.
*   Line #6 is the crux of the P/Invoke work. It defines a managed method that has the **exact same signature** as the unmanaged one. The declaration has a new keyword that you can notice, `extern`, which tells the runtime this is an external method, and that when you invoke it, the runtime should find it in the DLL specified in `DllImport` attribute.

The rest of the example is just invoking the method as you would any other managed method.

The sample is similar for macOS. One thing that needs to change is, of course, the name of the library in the `DllImport` attribute, as macOS has a different scheme of naming dynamic libraries. The sample below uses the `getpid(2)` function to get the process ID of the application and print it out to the console.

```csharp
using System;
using System.Runtime.InteropServices;

namespace PInvokeSamples {
    public static class Program {

        // Import the libSystem shared library and define the method corresponding to the native function.
        [DllImport("libSystem.dylib")]
        private static extern int getpid();

        public static void Main(string[] args){
            // Invoke the function and get the process ID.
            int pid = getpid();
            Console.WriteLine(pid);
        }
    }
}
```

It is also similar on Linux. The function name is the same, since `getpid(2)` is a standard [POSIX](https://en.wikipedia.org/wiki/POSIX) system call.

```csharp
using System;
using System.Runtime.InteropServices;

namespace PInvokeSamples {
    public static class Program {

        // Import the libc shared library and define the method corresponding to the native function.
        [DllImport("libc.so.6")]
        private static extern int getpid();

        public static void Main(string[] args){
            // Invoke the function and get the process ID.
            int pid = getpid();
            Console.WriteLine(pid);
        }
    }
}
```

### Invoking managed code from unmanaged code

Of course, the runtime allows communication to flow both ways which enables you to call into managed artifacts from native functions, using function pointers. The closest thing to a function pointer in managed code is a **delegate**, so this is what is used to allow callbacks from native code into managed code.

The way to use this feature is similar to managed to native process described above. For a given callback, you define a delegate that matches the signature, and pass that into the external method. The runtime will take care of everything else.

```csharp
using System;
using System.Runtime.InteropServices;

namespace ConsoleApplication1 {

    class Program {

        // Define a delegate that corresponds to the unmanaged function.
        delegate bool EnumWC(IntPtr hwnd, IntPtr lParam);

        // Import user32.dll (containing the function we need) and define
        // the method corresponding to the native function.
        [DllImport("user32.dll")]
        static extern int EnumWindows(EnumWC lpEnumFunc, IntPtr lParam);

        // Define the implementation of the delegate; here, we simply output the window handle.
        static bool OutputWindow(IntPtr hwnd, IntPtr lParam) {
            Console.WriteLine(hwnd.ToInt64());
            return true;
        }

        static void Main(string[] args) {
            // Invoke the method; note the delegate as a first parameter.
            EnumWindows(OutputWindow, IntPtr.Zero);
        }
    }
}
```

Before we walk through our example, it is good to go over the signatures of the unmanaged functions we need to work with. The function we want to call to enumerate all of the windows has the following signature: `BOOL EnumWindows (WNDENUMPROC lpEnumFunc, LPARAM lParam);`

The first parameter is a callback. The said callback has the following signature: `BOOL CALLBACK EnumWindowsProc (HWND hwnd, LPARAM lParam);`

With this in mind, let’s walk through the example:

*   Line #8 in the example defines a delegate that matches the signature of the callback from unmanaged code. Notice how the LPARAM and HWND types are represented using `IntPtr` in the managed code.
*   Lines #10 and #11 introduce the `EnumWindows` function from the user32.dll library.
*   Lines #13 - 16 implement the delegate. For this simple example, we just want to output the handle to the console.
*   Finally, in line #19 we invoke the external method and pass in the delegate.

The Linux and macOS examples are shown below. For them, we use the `ftw` function that can be found in `libc`, the C library. This function is used to traverse directory hierarchies and it takes a pointer to a function as one of its parameters. The said function has the following signature: `int (*fn) (const char *fpath, const struct stat *sb, int typeflag)`.

```csharp
using System;
using System.Runtime.InteropServices;

namespace PInvokeSamples {
    public static class Program {

            // Define a delegate that has the same signature as the native function.
            delegate int DirClbk(string fName, StatClass stat, int typeFlag);

            // Import the libc and define the method to represent the native function.
            [DllImport("libc.so.6")]
            static extern int ftw(string dirpath, DirClbk cl, int descriptors);

            // Implement the above DirClbk delegate;
            // this one just prints out the filename that is passed to it.
            static int DisplayEntry(string fName, StatClass stat, int typeFlag) {
                    Console.WriteLine(fName);
                    return 0;
            }

            public static void Main(string[] args){
                    // Call the native function.
                    // Note the second parameter which represents the delegate (callback).
                    ftw(".", DisplayEntry, 10);
            }
    }

    // The native callback takes a pointer to a struct. The below class
    // represents that struct in managed code. You can find more information
    // about this in the section on marshalling below.
    [StructLayout(LayoutKind.Sequential)]
    public class StatClass {
            public uint DeviceID;
            public uint InodeNumber;
            public uint Mode;
            public uint HardLinks;
            public uint UserID;
            public uint GroupID;
            public uint SpecialDeviceID;
            public ulong Size;
            public ulong BlockSize;
            public uint Blocks;
            public long TimeLastAccess;
            public long TimeLastModification;
            public long TimeLastStatusChange;
    }
}
```

macOS example uses the same function, and the only difference is the argument to the `DllImport` attribute, as macOS keeps `libc` in a different place.

```csharp
using System;
using System.Runtime.InteropServices;

namespace PInvokeSamples {
        public static class Program {

                // Define a delegate that has the same signature as the native function.
                delegate int DirClbk(string fName, StatClass stat, int typeFlag);

                // Import the libc and define the method to represent the native function.
                [DllImport("libSystem.dylib")]
                static extern int ftw(string dirpath, DirClbk cl, int descriptors);

                // Implement the above DirClbk delegate;
                // this one just prints out the filename that is passed to it.
                static int DisplayEntry(string fName, StatClass stat, int typeFlag) {
                        Console.WriteLine(fName);
                        return 0;
                }

                public static void Main(string[] args){
                        // Call the native function.
                        // Note the second parameter which represents the delegate (callback).
                        ftw(".", DisplayEntry, 10);
                }
        }

        // The native callback takes a pointer to a struct. The below class
        // represents that struct in managed code. You can find more information
        // about this in the section on marshalling below.
        [StructLayout(LayoutKind.Sequential)]
        public class StatClass {
                public uint DeviceID;
                public uint InodeNumber;
                public uint Mode;
                public uint HardLinks;
                public uint UserID;
                public uint GroupID;
                public uint SpecialDeviceID;
                public ulong Size;
                public ulong BlockSize;
                public uint Blocks;
                public long TimeLastAccess;
                public long TimeLastModification;
                public long TimeLastStatusChange;
        }
}
```

Both of the above examples depend on parameters, and in both cases, the parameters are given as managed types. Runtime does the "right thing" and processes these into its equivalents on the other side. Since this process is really important to writing quality native interop code, let’s take a look at what happens when the runtime _marshals_ the types.

## Type marshalling

**Marshalling** is the process of transforming types when they need to cross the managed boundary into native and vice versa.

<<<<<<< HEAD
The reason marshalling is needed is because the types in the managed and unmanaged code are different. In managed code, for instance, you have a `String`, while in the unmanaged world strings can be Unicode ("wide"), non-Unicode, null-terminated, ASCII, etc. By default, the P/Invoke subsystem will try to do the right thing based on the [default behavior](../../docs/framework/interop/default-marshaling-behavior.md). However, for those situations where you need extra control, you can employ the [MarshalAs](xref:System.Runtime.InteropServicxes.MarshalAs) attribute to specify what is the expected type on the unmanaged side. For instance, if we want the string to be sent as a null-terminated ANSI string, we could do it like this:
=======
The reason marshalling is needed is because the types in the managed and unmanaged code are different. In managed code, for instance, you have a `String`, while in the unmanaged world strings can be Unicode ("wide"), non-Unicode, null-terminated, ASCII, etc. By default, the P/Invoke subsystem will try to do the right thing based on the [default behavior](../../docs/framework/interop/default-marshaling-behavior.md). However, for those situations where you need extra control, you can employ the [MarshalAs](xref:System.Runtime.InteropServices.MarshalAsAttribute) attribute to specify what is the expected type on the unmanaged side. For instance, if we want the string to be sent as a null-terminated ANSI string, we could do it like this:
>>>>>>> 5095c074

```csharp
[DllImport("somenativelibrary.dll")]
static extern int MethodA([MarshalAs(UnmanagedType.LPStr)] string parameter);
```

### Marshalling classes and structs

Another aspect of type marshalling is how to pass in a struct to an unmanaged method. For instance, some of the unmanaged methods require a struct as a parameter. In these cases, we need to create a corresponding struct or a class in managed part of the world to use it as a parameter. However, just defining the class is not enough, we also need to instruct the marshaler how to map fields in the class to the unmanaged struct. This is where the `StructLayout` attribute comes into play.

```csharp
[DllImport("kernel32.dll")]
static extern void GetSystemTime(SystemTime systemTime);

[StructLayout(LayoutKind.Sequential)]
class SystemTime {
    public ushort Year;
    public ushort Month;
    public ushort DayOfWeek;
    public ushort Day;
    public ushort Hour;
    public ushort Minute;
    public ushort Second;
    public ushort Milsecond;
}

public static void Main(string[] args) {
    SystemTime st = new SystemTime();
    GetSystemTime(st);
    Console.WriteLine(st.Year);
}
```

The example above shows off a simple example of calling into `GetSystemTime()` function. The interesting bit is on line 4. The attribute specifies that the fields of the class should be mapped sequentially to the struct on the other (unmanaged) side. This means that the naming of the fields is not important, only their order is important, as it needs to correspond to the unmanaged struct, shown below:

```c
typedef struct _SYSTEMTIME {
  WORD wYear;
  WORD wMonth;
  WORD wDayOfWeek;
  WORD wDay;
  WORD wHour;
  WORD wMinute;
  WORD wSecond;
  WORD wMilliseconds;
} SYSTEMTIME, *PSYSTEMTIME*;
```

We already saw the Linux and macOS example for this in the previous example. It is shown again below.

```csharp
[StructLayout(LayoutKind.Sequential)]
public class StatClass {
        public uint DeviceID;
        public uint InodeNumber;
        public uint Mode;
        public uint HardLinks;
        public uint UserID;
        public uint GroupID;
        public uint SpecialDeviceID;
        public ulong Size;
        public ulong BlockSize;
        public uint Blocks;
        public long TimeLastAccess;
        public long TimeLastModification;
        public long TimeLastStatusChange;
}
```

The `StatClass` class represents a structure that is returned by the `stat` system call on UNIX systems. It represents information about a given file. The class above is the stat struct representation in managed code. Again, the fields in the class have to be in the same order as the native struct (you can find these by perusing man pages on your favorite UNIX implementation) and they have to be of the same underlying type.

## More resources

*   [PInvoke.net wiki](https://www.pinvoke.net/) an excellent Wiki with information on common Win32 APIs and how to call them.
*   [P/Invoke on MSDN](https://msdn.microsoft.com/library/zbz07712.aspx)
*   [Mono documentation on P/Invoke](https://www.mono-project.com/docs/advanced/pinvoke/)<|MERGE_RESOLUTION|>--- conflicted
+++ resolved
@@ -254,11 +254,7 @@
 
 **Marshalling** is the process of transforming types when they need to cross the managed boundary into native and vice versa.
 
-<<<<<<< HEAD
-The reason marshalling is needed is because the types in the managed and unmanaged code are different. In managed code, for instance, you have a `String`, while in the unmanaged world strings can be Unicode ("wide"), non-Unicode, null-terminated, ASCII, etc. By default, the P/Invoke subsystem will try to do the right thing based on the [default behavior](../../docs/framework/interop/default-marshaling-behavior.md). However, for those situations where you need extra control, you can employ the [MarshalAs](xref:System.Runtime.InteropServicxes.MarshalAs) attribute to specify what is the expected type on the unmanaged side. For instance, if we want the string to be sent as a null-terminated ANSI string, we could do it like this:
-=======
 The reason marshalling is needed is because the types in the managed and unmanaged code are different. In managed code, for instance, you have a `String`, while in the unmanaged world strings can be Unicode ("wide"), non-Unicode, null-terminated, ASCII, etc. By default, the P/Invoke subsystem will try to do the right thing based on the [default behavior](../../docs/framework/interop/default-marshaling-behavior.md). However, for those situations where you need extra control, you can employ the [MarshalAs](xref:System.Runtime.InteropServices.MarshalAsAttribute) attribute to specify what is the expected type on the unmanaged side. For instance, if we want the string to be sent as a null-terminated ANSI string, we could do it like this:
->>>>>>> 5095c074
 
 ```csharp
 [DllImport("somenativelibrary.dll")]
