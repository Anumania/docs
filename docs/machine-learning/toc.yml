- name: ML.NET Guide
  href: index.yml
- name: Overview
  expanded: true
  items:
  - name: What is ML.NET & how does it work?
    href: how-does-mldotnet-work.md
- name: Tutorials
  items:
  - name: Overview
    href: tutorials/index.md
  - name: Sentiment analysis (binary classification)
    href: tutorials/sentiment-analysis.md
  - name: Issue classification (multiclass classification)
    href: tutorials/github-issue-classification.md
  - name: Price prediction (regression)
    href: tutorials/taxi-fare.md
  - name: Iris flowers (clustering)
    href: tutorials/iris-clustering.md
  - name: Movie recommendation (recommendation)
    href: tutorials/movie-recommmendation.md
  - name: Image Classification (transfer learning)
    href: tutorials/image-classification.md
  - name: Product Sales Analysis (anomaly detection)
    href: tutorials/sales-anomaly-detection.md
- name: How-to guides
  items:
  - name: Load data
    href: how-to-guides/load-data-ml-net.md
  - name: Prepare data
    href: how-to-guides/prepare-data-ml-net.md
  - name: Train, evaluate, and explain the model
    items:
    - name: Train and evaluate a model
      href: how-to-guides/train-machine-learning-model-ml-net.md
    - name: Train a model using cross-validation
      href: how-to-guides/train-machine-learning-model-cross-validation-ml-net.md
    - name: Inspect intermediate pipeline data values
      href: how-to-guides/inspect-intermediate-data-ml-net.md   
    - name: Determine model feature importance with PFI
      href: how-to-guides/explain-machine-learning-model-permutation-feature-importance-ml-net.md
  - name: Use the trained model
    items:
    - name: Save and load a model
      href: how-to-guides/save-load-machine-learning-models-ml-net.md
    - name: Use a model to make predictions
      href: how-to-guides/machine-learning-model-predictions-ml-net.md
    - name: Re-train a model
      href: how-to-guides/retrain-model-ml-net.md
    - name: Deploy a model to Azure Functions
      href: how-to-guides/serve-model-serverless-azure-functions-ml-net.md
    - name: Deploy a model to a web API
      href: how-to-guides/serve-model-web-api-ml-net.md
    - name: Infer.NET
      items:
      - name: Probabilistic programming with Infer.NET
        href: how-to-guides/matchup-app-infer-net.md
- name: Reference
  items:
  - name: API Reference
    href: https://docs.microsoft.com/dotnet/api/?view=ml-dotnet
  - name: Preview API Reference
    href: https://docs.microsoft.com/dotnet/api/?view=ml-dotnet-preview
- name: Resources
  href: resources/index.md
  items:
  - name: Glossary
    href: resources/glossary.md
  - name: Tasks
    href: resources/tasks.md
  - name: Algorithms
    href: how-to-choose-an-ml-net-algorithm.md
  - name: Data transforms
    href: resources/transforms.md
<<<<<<< HEAD
  - name: Improve model accuracy
    href: resources/improve-machine-learning-model-ml-net.md
=======
  - name: Metrics
    href: resources/metrics.md
- name: Automated ML preview
  items:
  - name: Overview
    href: automl-overview.md
  - name: ML.NET CLI
    items:
    - name: Install the CLI
      href: how-to-guides/install-ml-net-cli.md
    - name: Automated machine learning
      href: automate-training-with-cli.md
    - name: Auto-generate a binary classifier
      href: tutorials/mlnet-cli.md  
    - name: CLI reference
      href: reference/ml-net-cli-reference.md
    - name: CLI telemetry
      href: resources/ml-net-cli-telemetry.md
  - name: Automated ML API
    items:
    - name: Use the automated ML API
      href: how-to-guides/how-to-use-the-automl-api.md
    - name: API reference
      href: https://docs.microsoft.com/en-us/dotnet/api/index?view=automl-dotnet
  
>>>>>>> a0c73cb3
<|MERGE_RESOLUTION|>--- conflicted
+++ resolved
@@ -72,12 +72,10 @@
     href: how-to-choose-an-ml-net-algorithm.md
   - name: Data transforms
     href: resources/transforms.md
-<<<<<<< HEAD
+  - name: Metrics
+    href: resources/metrics.md
   - name: Improve model accuracy
     href: resources/improve-machine-learning-model-ml-net.md
-=======
-  - name: Metrics
-    href: resources/metrics.md
 - name: Automated ML preview
   items:
   - name: Overview
@@ -99,6 +97,4 @@
     - name: Use the automated ML API
       href: how-to-guides/how-to-use-the-automl-api.md
     - name: API reference
-      href: https://docs.microsoft.com/en-us/dotnet/api/index?view=automl-dotnet
-  
->>>>>>> a0c73cb3
+      href: https://docs.microsoft.com/en-us/dotnet/api/index?view=automl-dotnet